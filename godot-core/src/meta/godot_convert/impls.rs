--- conflicted
+++ resolved
@@ -378,25 +378,6 @@
 // ----------------------------------------------------------------------------------------------------------------------------------------------
 // Collections
 
-<<<<<<< HEAD
-// impl<T: ArrayElement> GodotConvert for Vec<T> {
-//     type Via = Array<T>;
-// }
-//
-// impl<T: ArrayElement> ToGodot for Vec<T> {
-//     type ToVia<'v> = Array<T>;
-//
-//     fn to_godot(&self) -> Self::ToVia<'_> {
-//         Array::from(self.as_slice())
-//     }
-// }
-//
-// impl<T: ArrayElement> FromGodot for Vec<T> {
-//     fn try_from_godot(via: Self::Via) -> Result<Self, ConvertError> {
-//         Ok(via.iter_shared().collect())
-//     }
-// }
-=======
 impl<T: ArrayElement> GodotConvert for Vec<T> {
     type Via = Array<T>;
 }
@@ -414,7 +395,6 @@
         Ok(via.iter_shared().collect())
     }
 }
->>>>>>> b2a2a588
 
 impl<T: ArrayElement, const LEN: usize> GodotConvert for [T; LEN] {
     type Via = Array<T>;
