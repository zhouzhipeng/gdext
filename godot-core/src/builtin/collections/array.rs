--- conflicted
+++ resolved
@@ -12,15 +12,9 @@
 use crate::meta;
 use crate::meta::error::{ConvertError, FromGodotError, FromVariantError};
 use crate::meta::{
-<<<<<<< HEAD
     element_godot_type_name, element_variant_type, ArrayElement, ArrayTypeInfo, AsArg, ByRef,
-    ClassName, FromGodot, GodotConvert, GodotFfiVariant, GodotType, ParamType, PropertyHintInfo,
-    RefArg, ToGodot,
-=======
-    element_godot_type_name, element_variant_type, ArrayElement, ArrayTypeInfo, AsArg, ClassName,
-    CowArg, ExtVariantType, FromGodot, GodotConvert, GodotFfiVariant, GodotType, ParamType,
+    ClassName, ExtVariantType, FromGodot, GodotConvert, GodotFfiVariant, GodotType, ParamType,
     PropertyHintInfo, RefArg, ToGodot,
->>>>>>> 46f275a4
 };
 use crate::obj::{bounds, Bounds, DynGd, Gd, GodotClass};
 use crate::registry::property::{BuiltinExport, Export, Var};
