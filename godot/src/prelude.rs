--- conflicted
+++ resolved
@@ -12,12 +12,8 @@
 
 pub use super::builtin::__prelude_reexport::*;
 pub use super::builtin::math::FloatExt as _;
-<<<<<<< HEAD
-pub use super::builtin::meta::{FromGodot, ToGodot, GodotConvert as GodotConvertTrait };
-=======
 pub use super::meta::error::{ConvertError, IoError};
 pub use super::meta::{FromGodot, GodotConvert, ToGodot};
->>>>>>> e1f1ce3a
 
 pub use super::classes::{
     AudioStreamPlayer, Camera2D, Camera3D, IAudioStreamPlayer, ICamera2D, ICamera3D, INode,
