--- conflicted
+++ resolved
@@ -6,17 +6,6 @@
  */
 
 pub use super::builtin::__prelude_reexport::*;
-<<<<<<< HEAD
-pub use super::builtin::math::FloatExt as _;
-pub use super::meta::error::{ConvertError, IoError};
-pub use super::meta::{FromGodot, GodotConvert, ToGodot};
-
-pub use super::classes::*;
-pub use super::global::*;
-pub use super::tools::{load, save, try_load, try_save, GFile};
-
-pub use super::init::{gdextension, ExtensionLibrary, InitLevel};
-=======
 pub use super::classes::{
     match_class, INode, INode2D, INode3D, IObject, IPackedScene, IRefCounted, IResource,
     ISceneTree, Node, Node2D, Node3D, Object, PackedScene, RefCounted, Resource, SceneTree,
@@ -27,7 +16,6 @@
 pub use super::init::{gdextension, ExtensionLibrary, InitLevel, InitStage};
 pub use super::meta::error::{ConvertError, IoError};
 pub use super::meta::{FromGodot, GodotConvert, ToGodot};
->>>>>>> b2a2a588
 pub use super::obj::{
     AsDyn, Base, DynGd, DynGdMut, DynGdRef, Gd, GdMut, GdRef, GodotClass, Inherits, InstanceId,
     OnEditor, OnReady,
@@ -38,15 +26,6 @@
 pub use super::tools::{load, save, try_load, try_save, GFile};
 
 // Make trait methods available.
-<<<<<<< HEAD
-pub use super::obj::EngineBitfield as _;
-pub use super::obj::EngineEnum as _;
-pub use super::obj::NewAlloc as _;
-pub use super::obj::NewGd as _;
-pub use super::obj::WithBaseField as _; // base(), base_mut(), to_gd()
-pub use super::obj::WithSignals as _; // signals()
-pub use super::obj::Bounds as _;
-=======
 #[rustfmt::skip] // One per line.
 mod trait_reexports {
     pub use crate::builtin::math::FloatExt as _;
@@ -60,5 +39,4 @@
     pub use crate::obj::WithUserSignals as _; // self.signals()
 }
 
-pub use trait_reexports::*;
->>>>>>> b2a2a588
+pub use trait_reexports::*;